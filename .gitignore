<<<<<<< HEAD
archive
seedowanie
=======
# See https://help.github.com/ignore-files/ for more about ignoring files.

# Byte-compiled / optimized / DLL files
__pycache__/
*.py[cod]
*$py.class

# Distribution / packaging
dist/
build/
*.egg-info/
*.egg

# Virtual environments
venv/
ENV/

# IDE-specific files
.vscode/

# Compiled Python modules
*.pyc
*.pyo
*.pyd

# macOS specific files
.DS_Store

# Windows specific files
Thumbs.db

# this application's specific files
archive
>>>>>>> 12cb93fc
<|MERGE_RESOLUTION|>--- conflicted
+++ resolved
@@ -1,7 +1,3 @@
-<<<<<<< HEAD
-archive
-seedowanie
-=======
 # See https://help.github.com/ignore-files/ for more about ignoring files.
 
 # Byte-compiled / optimized / DLL files
@@ -35,4 +31,4 @@
 
 # this application's specific files
 archive
->>>>>>> 12cb93fc
+seedowanie